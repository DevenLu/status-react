--- conflicted
+++ resolved
@@ -15,11 +15,8 @@
     "react-native-circle-checkbox",
     "react-native-randombytes",
     "dismissKeyboard",
-<<<<<<< HEAD
+    "react-native-linear-gradient",
     "react-native-android-sms-listener"
-=======
-    "react-native-linear-gradient"
->>>>>>> ef205d2d
   ],
   "imageDirs": [
     "images"
