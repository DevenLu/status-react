--- conflicted
+++ resolved
@@ -6,10 +6,7 @@
                                                 icon
                                                 touchable-highlight
                                                 text-input]]
-<<<<<<< HEAD
-=======
             [status-im.components.animation :as anim]
->>>>>>> 748dfcae
             [status-im.chat.views.plain-message :as plain-message]
             [status-im.chat.views.command :as command]
             [status-im.chat.styles.message-input :as st]
@@ -35,7 +32,6 @@
    :onChangeText    command/set-input-message
    :onSubmitEditing command/send-command})
 
-<<<<<<< HEAD
 (defview message-input [input-options]
   [command? [:command?]
    input-message [:get-chat-input-text]
@@ -49,49 +45,10 @@
                  :accessibility-label :input}
                 input-options)
    (if command? input-command input-message)])
-=======
-(defview message-input [input-options validator]
-   [input-message [:get-chat-input-text]
-    command [:get-chat-command]
-    to-msg-id [:get-chat-command-to-msg-id]
-    input-command [:get-chat-command-content]
-    staged-commands [:get-chat-staged-commands]
-    typing-command? [:typing-command?]
-    commands-input-is-switching? [:animations :commands-input-is-switching?]]
-   (let [response? (and command to-msg-id)
-         message-input? (or (not command) commands-input-is-switching?)
-         animation? commands-input-is-switching?]
-     [text-input (merge {:style           (cond
-                                            message-input? st-message/message-input
-                                            response? st-response/command-input
-                                            command st-command/command-input)
-                         :ref             (fn [input]
-                                            (dispatch [:set-message-input input]))
-                         :autoFocus       false
-                         :blurOnSubmit    false
-                         :onChangeText    (fn [text]
-                                            (when-not animation?
-                                              ((if message-input?
-                                                 plain-message/set-input-message
-                                                 command/set-input-message)
-                                                text)))
-                         :onSubmitEditing #(when-not animation?
-                                            (if message-input?
-                                              (plain-message/try-send staged-commands
-                                                                      input-message)
-                                              (command/try-send input-command validator)))}
-                        (when command
-                          {:accessibility-label :command-input})
-                        input-options)
-      (if message-input?
-        input-message
-        input-command)]))
->>>>>>> 748dfcae
 
 (defview plain-message-input-view [{:keys [input-options validator]}]
   [command? [:command?]
    input-command [:get-chat-command-content]
-<<<<<<< HEAD
    valid-plain-message? [:valid-plain-message?]
    valid-command? [:valid-command? validator]]
   [view st/input-container
@@ -106,32 +63,4 @@
                        command/send-command
                        plain-message/send)]
         [send-button {:on-press            on-press
-                      :accessibility-label :send-message}]))]])
-=======
-   staged-commands [:get-chat-staged-commands]
-   typing-command? [:typing-command?]
-   commands-input-is-switching? [:animations :commands-input-is-switching?]]
-  (let [response? (and command to-msg-id)
-        message-input? (or (not command) commands-input-is-switching?)]
-    [view st/input-container
-     [view st/input-view
-      (if message-input?
-        [plain-message/commands-button]
-        (when (and command (not response?))
-          [command/command-icon command response?]))
-      [message-input-container
-       [message-input input-options validator]]
-      ;; TODO emoticons: not implemented
-      (when message-input?
-        [plain-message/smile-button])
-      (if message-input?
-        (when (plain-message/message-valid? staged-commands input-message)
-          [send-button {:on-press            #(plain-message/try-send staged-commands
-                                                                      input-message)
-                        :accessibility-label :send-message}])
-        (if (command/valid? input-command validator)
-          [send-button {:on-press            command/send-command
-                        :accessibility-label :stage-command}]
-          (when-not response?
-            [command/cancel-button])))]]))
->>>>>>> 748dfcae
+                      :accessibility-label :send-message}]))]])