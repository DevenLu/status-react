(ns status-im.chat.handlers
  (:require [re-frame.core :refer [register-handler enrich after debug dispatch]]
            [status-im.models.commands :as commands]
            [clojure.string :as str]
            [status-im.components.styles :refer [default-chat-color]]
            [status-im.chat.suggestions :as suggestions]
            [status-im.protocol.api :as api]
            [status-im.models.messages :as messages]
            [status-im.constants :refer [text-content-type
                                         content-type-command]]
            [status-im.utils.random :as random]
            [status-im.chat.sign-up :as sign-up-service]
            [status-im.models.chats :as chats]
            [status-im.navigation.handlers :as nav]
            [status-im.utils.handlers :as u]
            [status-im.persistence.realm :as r]
            [status-im.handlers.server :as server]
            [status-im.handlers.content-suggestions :refer [get-content-suggestions]]
            [status-im.utils.phone-number :refer [format-phone-number]]
            [status-im.utils.datetime :as time]
            [status-im.components.jail :as j]
            [status-im.commands.utils :refer [generate-hiccup]]))

(register-handler :set-show-actions
  (fn [db [_ show-actions]]
    (assoc db :show-actions show-actions)))

(register-handler :load-more-messages
  debug
  (fn [{:keys [current-chat-id] :as db} _]
    (let [messages-path [:chats current-chat-id :messages]
          messages (get-in db messages-path)
          new-messages (messages/get-messages current-chat-id (count messages))]
      (update-in db messages-path concat new-messages))))

(defn safe-trim [s]
  (when (string? s)
    (str/trim s)))

(register-handler :cancel-command
  (fn [{:keys [current-chat-id] :as db} _]
    (-> db
        (assoc-in [:chats current-chat-id :command-input] {})
        (update-in [:chats current-chat-id :input-text] safe-trim))))

(defn invoke-suggestions-handler!
  [{:keys [current-chat-id] :as db} _]
  (let [{:keys [command content]} (get-in db [:chats current-chat-id :command-input])
        {:keys [name type]} command
        path     [(if (= :command type) :commands :responses)
                  name
                  :params
                  0
                  :suggestions]
        params   {:value content}]
    (j/call current-chat-id
            path
            params
            #(dispatch [:suggestions-handler {:command command
                                              :content content
                                              :chat-id current-chat-id} %]))))

(register-handler :start-cancel-command
  (u/side-effect!
    (fn [db _]
      (dispatch [:animate-cancel-command]))))

(register-handler :set-chat-command-content
  [(after invoke-suggestions-handler!)]
  (fn [{:keys [current-chat-id] :as db} [_ content]]
    (as-> db db
          (commands/set-chat-command-content db content)
          (assoc-in db [:chats current-chat-id :input-text] nil))))

(defn update-input-text
  [{:keys [current-chat-id] :as db} text]
  (assoc-in db [:chats current-chat-id :input-text] text))

(defn invoke-command-preview!
  [{:keys [current-chat-id staged-command]} _]
  (let [{:keys [command content]} staged-command
        {:keys [name type]} command
        path     [(if (= :command type) :commands :responses)
                  name
                  :preview]
        params   {:value content}]
    (j/call current-chat-id
            path
            params
            #(dispatch [:command-preview current-chat-id %]))))

(register-handler :stage-command
  (after invoke-command-preview!)
  (fn [{:keys [current-chat-id] :as db} _]
    (let [db (update-input-text db nil)
          {:keys [command content]}
          (get-in db [:chats current-chat-id :command-input])
          command-info {:command command
                        :content content}]
      (-> db
          ;(assoc-in [:chats current-chat-id :command-input :command] nil)
          (commands/stage-command command-info)
          (assoc :staged-command command-info)))))

(register-handler :set-message-input []
  (fn [db [_ input]]
    (assoc db :message-input input)))

(register-handler :blur-message-input
  (u/side-effect!
    (fn [db _]
      (when-let [message-input (:message-input db)]
        (.blur message-input)))))

(register-handler :set-response-chat-command
  [(after invoke-suggestions-handler!)
   (after #(dispatch [:command-edit-mode]))
   ;(after #(dispatch [:animate-show-response]))
   ]
  (fn [db [_ to-msg-id command-key]]
    (commands/set-response-chat-command db to-msg-id command-key)))

(defn update-text
  [db [_ text]]
  (update-input-text db text))

(defn update-command [db [_ text]]
  (if-not (commands/get-chat-command db)
    (let [{:keys [command]} (suggestions/check-suggestion db text)]
      (if command
        (commands/set-chat-command db command)
        db))
    db))

(register-handler :set-chat-input-text
  ((enrich update-command) update-text))

(defn console? [s]
  (= "console" s))

(def not-console?
  (complement console?))

(defn check-author-direction
  [db chat-id {:keys [from outgoing] :as message}]
  (let [previous-message (first (get-in db [:chats chat-id :messages]))]
    (merge message
           {:same-author    (if previous-message
                              (= (:from previous-message) from)
                              true)
            :same-direction (if previous-message
                              (= (:outgoing previous-message) outgoing)
                              true)})))

(defn add-message-to-db
  [db chat-id message]
  (let [messages [:chats chat-id :messages]]
    (update-in db messages conj (assoc message :chat-id chat-id
                                               :new? true))))

(defn set-message-shown
  [db chat-id msg-id]
  (update-in db [:chats chat-id :messages] (fn [messages]
                                             (map (fn [msg]
                                                    (if (= msg-id (:msg-id msg))
                                                      (assoc msg :new? false)
                                                      msg))
                                                  messages))))

(register-handler :set-message-shown
  (fn [db [_ {:keys [chat-id msg-id]}]]
    (set-message-shown db chat-id msg-id)))

(defn prepare-message
  [{:keys [identity current-chat-id] :as db} _]
<<<<<<< HEAD
  (let [text    (get-in db [:chats current-chat-id :input-text])
        [command] (suggestions/check-suggestion db (str text " "))
=======
  (let [text (get-in db [:chats current-chat-id :input-text])
        {:keys [command]} (suggestions/check-suggestion db (str text " "))
>>>>>>> ca2e5681
        message (check-author-direction
                  db current-chat-id
                  {:msg-id       (random/id)
                   :chat-id      current-chat-id
                   :content      text
                   :to           current-chat-id
                   :from         identity
                   :content-type text-content-type
                   :outgoing     true
                   :timestamp    (time/now-ms)})]
    (if command
      (commands/set-chat-command db command)
      (assoc db :new-message (when-not (str/blank? text) message)))))

<<<<<<< HEAD
(defn prepare-command
  [identity chat-id {:keys [preview preview-string content command]}]
  (let [content {:command (command :name)
                 :content content}]
    {:msg-id           (random/id)
     :from             identity
     :to               chat-id
     :content          content
     :content-type     content-type-command
     :outgoing         true
     :preview          preview-string
     :rendered-preview preview}))
=======
(defn prepare-command [identity chat-id staged-command]
  (let [command-key (get-in staged-command [:command :command])
        content {:command (name command-key)
                 :content (:content staged-command)}]
    {:msg-id       (random/id)
     :from         identity
     :to           chat-id
     :content      content
     :content-type content-type-command
     :outgoing     true
     :handler      (:handler staged-command)}))
>>>>>>> ca2e5681

(defn prepare-staged-commans
  [{:keys [current-chat-id identity] :as db} _]
  (let [staged-commands (get-in db [:chats current-chat-id :staged-commands])]
    (->> staged-commands
         (map #(prepare-command identity current-chat-id %))
         ;todo this is wrong :(
         (map #(check-author-direction db current-chat-id %))
         (assoc db :new-commands))))

(defn add-message
  [{:keys [new-message current-chat-id] :as db}]
  (if new-message
    (add-message-to-db db current-chat-id new-message)
    db))

(defn add-commands
  [{:keys [new-commands current-chat-id] :as db}]
  (reduce
    #(add-message-to-db %1 current-chat-id %2)
    db
    new-commands))

(defn clear-input
  [{:keys [current-chat-id new-message] :as db} _]
  (if new-message
    (assoc-in db [:chats current-chat-id :input-text] nil)
    db))

(defn clear-staged-commands
  [{:keys [current-chat-id] :as db} _]
  (assoc-in db [:chats current-chat-id :staged-commands] []))

(defn send-message!
  [{:keys [new-message current-chat-id] :as db} _]
  (when (and new-message (not-console? current-chat-id))
    (let [{:keys [group-chat]} (get-in db [:chats current-chat-id])
          content (:content new-message)]
      (if group-chat
        (api/send-group-user-msg {:group-id current-chat-id
                                  :content  content})
        (api/send-user-msg {:to      current-chat-id
                            :content content})))))

(defn save-message-to-realm!
  [{:keys [new-message current-chat-id]} _]
  (when new-message
    (messages/save-message current-chat-id new-message)))

(defn save-commands-to-realm!
  [{:keys [new-commands current-chat-id]} _]
  (doseq [new-command new-commands]
    (messages/save-message current-chat-id
                           (dissoc new-command :rendered-preview))))

(defn invoke-commands-handlers!
  [{:keys [new-commands current-chat-id]}]
  (doseq [{:keys [content] :as com} new-commands]
    (let [{:keys [command content]} content
          type (:type command)
          path [(if (= :command type) :commands :responses)
                command
                :handler]
          params {:value content}]
      (j/call current-chat-id
              path
              params
              #(dispatch [:command-handler! com %])))))

(defn handle-commands
  [{:keys [new-commands]}]
  (doseq [{{content :content} :content
           handler            :handler} new-commands]
    (when handler
      (handler content))))

(register-handler :send-chat-msg
  (-> prepare-message
      ((enrich prepare-staged-commans))
      ((enrich add-message))
      ((enrich add-commands))
      ((enrich clear-input))
      ((enrich clear-staged-commands))
      ((after send-message!))
      ((after save-message-to-realm!))
      ((after save-commands-to-realm!))
      ;; todo maybe it is better to track if it was handled or not
      ((after invoke-commands-handlers!))
      ((after handle-commands))))

(register-handler :unstage-command
  (fn [db [_ staged-command]]
    (commands/unstage-command db staged-command)))

(register-handler :set-chat-command
  [(after #(dispatch [:command-edit-mode]))
   ;(after #(dispatch [:animate-show-response]))
   ]
  (fn [db [_ command-key]]
    (commands/set-chat-command db command-key)))

(register-handler :init-console-chat
  (fn [db [_]]
    (sign-up-service/init db)))

(register-handler :save-password
  (fn [db [_ password]]
    (sign-up-service/save-password password)
    (assoc db :password-saved true)))

(register-handler :sign-up
  (fn [db [_ phone-number]]
    ;; todo save phone number to db
    (let [formatted (format-phone-number phone-number)]
      (-> db
          (assoc :user-phone-number formatted)
          sign-up-service/start-listening-confirmation-code-sms
          (server/sign-up formatted sign-up-service/on-sign-up-response)))))

(register-handler :stop-listening-confirmation-code-sms
  (fn [db [_]]
    (sign-up-service/stop-listening-confirmation-code-sms db)))

(register-handler :sign-up-confirm
  (u/side-effect!
    (fn [_ [_ confirmation-code]]
      (server/sign-up-confirm confirmation-code sign-up-service/on-send-code-response))))

(register-handler :set-signed-up
  (fn [db [_ signed-up]]
    (sign-up-service/set-signed-up db signed-up)))

(defn load-messages!
  ([db] (load-messages! db nil))
  ([{:keys [current-chat-id] :as db} _]
   (assoc db :messages (messages/get-messages current-chat-id))))

(defn init-chat
  ([db] (init-chat db nil))
  ([{:keys [messages current-chat-id] :as db} _]
   (assoc-in db [:chats current-chat-id :messages] messages)))

(defn load-commands!
  [{:keys [current-chat-id]}]
  (dispatch [:load-commands! current-chat-id]))

(register-handler :init-chat
  (-> load-messages!
      ((enrich init-chat))
      ((after load-commands!))
      debug))

(defn initialize-chats
  [{:keys [loaded-chats] :as db} _]
  (let [chats (->> loaded-chats
                   (map (fn [{:keys [chat-id] :as chat}]
                          [chat-id chat]))
                   (into {}))
        ids (set (keys chats))]
    (-> db
        (assoc :chats chats)
        (assoc :chats-ids ids)
        (dissoc :loaded-chats))))

(defn load-chats!
  [db _]
  (assoc db :loaded-chats (chats/chats-list)))

(register-handler :initialize-chats
  ((enrich initialize-chats) load-chats!))

(defn store-message!
  [{:keys [new-message]} [_ {chat-id :from}]]
  (messages/save-message chat-id new-message))

(defn receive-message
  [db [_ {chat-id :from :as message}]]
  (let [message' (check-author-direction db chat-id message)]
    (-> db
        (add-message-to-db chat-id message')
        (assoc :new-message message'))))

(register-handler :received-msg
  (-> receive-message
      ((after store-message!))))

(register-handler :group-received-msg
  (u/side-effect!
    (fn [_ [_ {chat-id :group-id :as msg}]]
      (messages/save-message chat-id msg))))

(defmethod nav/preload-data! :chat
  [{:keys [current-chat-id] :as db} [_ _ id]]
  (let [chat-id  (or id current-chat-id)
        messages (get-in db [:chats chat-id :messages])
        db'      (assoc db :current-chat-id chat-id)]
    (if (seq messages)
      db'
      (-> db'
          load-messages!
          init-chat))))

(defn prepare-chat
  [{:keys [contacts] :as db} [_ contcat-id]]
  (let [name (get-in contacts [contcat-id :name])
        chat {:chat-id    contcat-id
              :name       name
              :color      default-chat-color
              :group-chat false
              :is-active  true
              :timestamp  (.getTime (js/Date.))
              :contacts   [{:identity contcat-id}]}]
    (assoc db :new-chat chat)))

(defn add-chat [{:keys [new-chat] :as db} [_ chat-id]]
  (-> db
      (update :chats assoc chat-id new-chat)
      (update :chats-ids conj chat-id)))

(defn save-chat!
  [{:keys [new-chat]} _]
  (chats/create-chat new-chat))

(defn open-chat!
  [_ [_ chat-id]]
  (dispatch [:navigate-to :chat chat-id]))

(register-handler :start-chat
  (-> prepare-chat
      ((enrich add-chat))
      ((after save-chat!))
      ((after open-chat!))))

(register-handler :switch-command-suggestions
  (fn [db [_]]
    (suggestions/switch-command-suggestions db)))

(defn remove-chat
  [{:keys [current-chat-id] :as db} _]
  (update db :chats dissoc current-chat-id))

(defn notify-about-leaving!
  [{:keys [current-chat-id]} _]
  (api/leave-group-chat current-chat-id))

; todo do we really need this message?
(defn leaving-message!
  [{:keys [current-chat-id]} _]
  (messages/save-message
    current-chat-id
    {:from         "system"
     :msg-id       (random/id)
     :content      "You left this chat"
     :content-type text-content-type}))

(defn delete-messages!
  [{:keys [current-chat-id]} _]
  (r/write
    (fn []
      (r/delete (r/get-by-field :msgs :chat-id current-chat-id)))))

(defn delete-chat!
  [{:keys [current-chat-id]} _]
  (r/write
    (fn []
      (-> (r/get-by-field :chats :chat-id current-chat-id)
          (r/single)
          (r/delete)))))

(register-handler :leave-group-chat
  ;; todo oreder of operations tbd
  (after (fn [_ _] (dispatch [:navigation-replace :chat-list])))
  (-> remove-chat
      ;; todo uncomment
      ;((after notify-about-leaving!))
      ;((after leaving-message!))
      ((after delete-messages!))
      ((after delete-chat!))))

(defn edit-mode-handler [mode]
  (fn [{:keys [current-chat-id] :as db} _]
    (assoc-in db [:edit-mode current-chat-id] mode)))

(register-handler :command-edit-mode
  (edit-mode-handler :command))

(register-handler :text-edit-mode
  (edit-mode-handler :text))<|MERGE_RESOLUTION|>--- conflicted
+++ resolved
@@ -173,13 +173,8 @@
 
 (defn prepare-message
   [{:keys [identity current-chat-id] :as db} _]
-<<<<<<< HEAD
   (let [text    (get-in db [:chats current-chat-id :input-text])
         [command] (suggestions/check-suggestion db (str text " "))
-=======
-  (let [text (get-in db [:chats current-chat-id :input-text])
-        {:keys [command]} (suggestions/check-suggestion db (str text " "))
->>>>>>> ca2e5681
         message (check-author-direction
                   db current-chat-id
                   {:msg-id       (random/id)
@@ -194,7 +189,6 @@
       (commands/set-chat-command db command)
       (assoc db :new-message (when-not (str/blank? text) message)))))
 
-<<<<<<< HEAD
 (defn prepare-command
   [identity chat-id {:keys [preview preview-string content command]}]
   (let [content {:command (command :name)
@@ -207,19 +201,6 @@
      :outgoing         true
      :preview          preview-string
      :rendered-preview preview}))
-=======
-(defn prepare-command [identity chat-id staged-command]
-  (let [command-key (get-in staged-command [:command :command])
-        content {:command (name command-key)
-                 :content (:content staged-command)}]
-    {:msg-id       (random/id)
-     :from         identity
-     :to           chat-id
-     :content      content
-     :content-type content-type-command
-     :outgoing     true
-     :handler      (:handler staged-command)}))
->>>>>>> ca2e5681
 
 (defn prepare-staged-commans
   [{:keys [current-chat-id identity] :as db} _]
