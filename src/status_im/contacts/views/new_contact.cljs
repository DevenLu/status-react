--- conflicted
+++ resolved
@@ -56,13 +56,13 @@
 
 (defview new-contact []
   [{:keys [name whisper-identity phone-number] :as new-contact} [:get :new-contact]]
-<<<<<<< HEAD
   [view st/contact-form-container
    [linear-gradient {:colors    ["rgba(182, 116, 241, 1)" "rgba(107, 147, 231, 1)" "rgba(43, 171, 238, 1)"]
                      :start     [0, 0]
                      :end       [0.5, 1]
                      :locations [0, 0.8, 1]
                      :style     st/gradient-background}]
+
    [toolbar {:background-color :transparent
              :nav-action       {:image   {:source {:uri :icon_back_white}
                                           :style  icon-back}
@@ -70,29 +70,7 @@
              :custom-content   toolbar-title
              :action           {:image   {:source {:uri :icon_add}
                                           :style  icon-search}
-                                :handler #(dispatch [:add-new-contact new-contact])}}]
+                                :handler #(dispatch [:add-new-contact (merge {:photo-path (identicon whisper-identity)} new-contact)])}}]
    [view st/form-container
     [contact-whisper-id-input whisper-identity]
-    [contact-name-input name]]])
-=======
-  [drawer-view
-   [view st/contact-form-container
-    [linear-gradient {:colors ["rgba(182, 116, 241, 1)" "rgba(107, 147, 231, 1)" "rgba(43, 171, 238, 1)"]
-                      :start [0, 0]
-                      :end [0.5, 1]
-                      :locations [0, 0.8 ,1]
-                      :style  st/gradient-background}]
-
-    [toolbar {:background-color :transparent
-              :nav-action     {:image   {:source {:uri :icon_back_white}
-                                         :style  icon-back}
-                               :handler  #(dispatch [:navigate-back])}
-              :custom-content   toolbar-title
-              :action           {:image   {:source {:uri :icon_add}
-                                           :style  icon-search}
-                                 :handler #(dispatch [:add-new-contact (merge {:photo-path (identicon whisper-identity)} new-contact)])}}]
-    [view st/form-container
-     [contact-whisper-id-input whisper-identity]
-     [contact-name-input name]
-     ]]])
->>>>>>> 748dfcae
+    [contact-name-input name]]])