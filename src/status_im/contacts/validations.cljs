--- conflicted
+++ resolved
@@ -7,12 +7,7 @@
   (.isAddress js/Web3.prototype s))
 
 (defn unique-identity? [identity]
-<<<<<<< HEAD
-  (println identity)
   (not (realm/exists? :account :contacts :whisper-identity identity)))
-=======
-  (not (realm/exists? :contacts :whisper-identity identity)))
->>>>>>> 60b3a439
 
 (defn valid-length? [identity]
   (let [length (count identity)]
