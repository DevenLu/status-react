--- conflicted
+++ resolved
@@ -9,19 +9,15 @@
 
 (set! (.-translations i18n) (clj->js {:en en/translations}))
 
-<<<<<<< HEAD
 (defn label
   ([path] (label path {}))
   ([path options]
-   (.t js/I18n (name path) (clj->js options))))
-=======
-(defn label [path & options]
-  (if (exists? i18n.t)
-    (.t i18n (name path) (clj->js options))
-    (name path)))
->>>>>>> 7ff6f972
+   (if (exists? i18n.t)
+     (.t i18n (name path) (clj->js options))
+     (name path))))
+
 
 (defn label-pluralize [count path & options]
   (if (exists? i18n.t)
     (.p i18n count (name path) (clj->js options))
-    (name path)))
+    (name path)))