(ns status-im.components.styles)

(def font "sans-serif")
;; (def font "Avenir-Roman")
(def font-medium "sans-serif-medium")
(def title-font font-medium)

(def color-blue "#7099e6")
(def color-blue-transparent "#7099e632")
(def color-black "#000000de")
(def color-purple "#a187d5")
(def color-gray "#838c93de")
(def color-white :white)
(def color-light-blue "#bbc4cb")
(def color-light-blue-transparent "#bbc4cb32")
(def color-dark-mint "#5fc48d")
(def color-light-gray "#EEF2F5")

(def text1-color color-black)
(def text2-color color-gray)
(def text3-color color-blue)
(def online-color color-blue)
(def new-messages-count-color color-blue-transparent)
(def chat-background color-light-gray)
(def selected-message-color "#E4E9ED")
(def separator-color "#0000001f")
(def toolbar-background1 color-white)
(def toolbar-background2 color-light-gray)
<<<<<<< HEAD

(def flex
  {:style {:flex 1}})
=======
(def default-chat-color color-purple)
>>>>>>> bc1f9dce
<|MERGE_RESOLUTION|>--- conflicted
+++ resolved
@@ -26,10 +26,7 @@
 (def separator-color "#0000001f")
 (def toolbar-background1 color-white)
 (def toolbar-background2 color-light-gray)
-<<<<<<< HEAD
+(def default-chat-color color-purple)
 
 (def flex
-  {:style {:flex 1}})
-=======
-(def default-chat-color color-purple)
->>>>>>> bc1f9dce
+  {:style {:flex 1}})