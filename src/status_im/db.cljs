--- conflicted
+++ resolved
@@ -23,21 +23,13 @@
              :view-id                default-view
              :navigation-stack       (list default-view)
              ;; TODO fix hardcoded values
-<<<<<<< HEAD
-             :photo-path           nil
-             :username             "My Name"
-             :phone-number         "3147984309"
-             :email                "myemail@gmail.com"
-             :status               "Hi, this is my status"
-             :current-tag          nil})
-=======
+             :photo-path             nil
              :username               "My Name"
              :phone-number           "3147984309"
              :email                  "myemail@gmail.com"
              :status                 "Hi, this is my status"
              :current-tag            nil
              :disable-group-creation false})
->>>>>>> ef205d2d
 
 (def protocol-initialized-path [:protocol-initialized])
 (defn chat-input-text-path [chat-id]
