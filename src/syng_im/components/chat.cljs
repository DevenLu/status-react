(ns syng-im.components.chat
  (:require [clojure.string :as s]
            [re-frame.core :refer [subscribe dispatch dispatch-sync]]
            [syng-im.components.react :refer [view
                                              text
                                              image
                                              icon
                                              navigator
                                              touchable-highlight
                                              toolbar-android
                                              list-view
                                              list-item
                                              android?]]
            [syng-im.components.chat-styles :as st]
            [syng-im.utils.logging :as log]
            [syng-im.resources :as res]
            [syng-im.constants :refer [content-type-status]]
            [syng-im.utils.listview :refer [to-datasource
                                            to-datasource2]]
            [syng-im.components.invertible-scroll-view :refer [invertible-scroll-view]]
            [syng-im.components.chat.chat-message :refer [chat-message]]
            [syng-im.components.chat.chat-message-new :refer [chat-message-new]]))

(defn contacts-by-identity [contacts]
  (->> contacts
       (map (fn [{:keys [identity] :as contact}]
              [identity contact]))
       (into {})))

(defn add-msg-color [{:keys [from] :as msg} contact-by-identity]
  (if (= "system" from)
    (assoc msg :text-color "#4A5258"
               :background-color "#D3EEEF")
    (let [{:keys [text-color background-color]} (get contact-by-identity from)]
      (assoc msg :text-color text-color
                 :background-color background-color))))

(defn chat-photo [{:keys [photo-path]}]
  [view {:margin       10
         :borderRadius 50}
   [image {:source (if (s/blank? photo-path)
                     res/user-no-photo
                     {:uri photo-path})
           :style  st/chat-photo}]])

(defn contact-online [{:keys [online]}]
  (when online
    [view st/online-view
     [view st/online-dot-left]
     [view st/online-dot-right]]))

(defn typing [member]
  [view st/typing-view
   [view st/typing-background
    [text {:style st/typing-text}
     (str member " is typing")]]])

(defn typing-all []
  [view st/typing-all
   (for [member ["Geoff" "Justas"]]
     ^{:key member} [typing member])])

(defn message-row [contact-by-identity group-chat]
  (fn [row _ idx]
    (let [msg (-> row
                  (add-msg-color contact-by-identity)
                  (assoc :group-chat group-chat)
                  (assoc :last-msg (zero? (js/parseInt idx))))]
      (list-item [chat-message msg]))))

(defn on-action-selected [position]
  (case position
    0 (dispatch [:show-add-participants #_navigator])
    1 (dispatch [:show-remove-participants #_navigator])
    2 (dispatch [:leave-group-chat #_navigator])))

(defn overlay [{:keys [on-click-outside]} items]
  [view st/actions-overlay
   [touchable-highlight {:on-press on-click-outside
                         :style    st/overlay-highlight}
    [view nil]]
   items])

(defn action-view [{:keys     [icon-style handler title subtitle]
                    icon-name :icon}]
  [touchable-highlight {:on-press (fn []
                                    (dispatch [:set-show-actions false])
                                    (handler))}
   [view st/action-icon-row
    [view st/action-icon-view
     [icon icon-name icon-style]]
    [view st/action-view
     [text {:style st/action-title} title]
     (when-let [subtitle subtitle]
       [text {:style st/action-subtitle}
        subtitle])]]])

(defn actions-list-view []
  (let [{:keys [group-chat chat-id]}
        (subscribe [:chat-properties [:group-chat :chat-id]])]
    (when-let [actions (if @group-chat
                         [{:title      "Add Contact to chat"
                           :icon       :menu_group
                           :icon-style {:width  25
                                        :height 19}
                           :handler    nil #_#(dispatch [:show-add-participants
                                                         navigator])}
                          {:title      "Remove Contact from chat"
                           :subtitle   "Alex, John"
                           :icon       :search_gray_copy
                           :icon-style {:width  17
                                        :height 17}
                           :handler    nil #_#(dispatch
                                               [:show-remove-participants navigator])}
                          {:title      "Leave Chat"
                           :icon       :muted
                           :icon-style {:width  18
                                        :height 21}
                           :handler    nil #_#(dispatch [:leave-group-chat
                                                         navigator])}
                          {:title      "Settings"
                           :subtitle   "Not implemented"
                           :icon       :settings
                           :icon-style {:width  20
                                        :height 13}
<<<<<<< HEAD
                           :handler    (fn [])}]
                         [{:title      "Profile"
                           :icon       "icon_menu_group"
                           :icon-style {:width  25
                                        :height 19}
                           :handler    #(dispatch [:show-profile @chat-id])}])]
      [view {:style {:backgroundColor toolbar-background1
                     :elevation       2
                     :position        :absolute
                     :top             56
                     :left            0
                     :right           0}}
       [view {:style {:marginLeft      16
                      :height          1.5
                      :backgroundColor separator-color}}]
       [view {:style {:marginVertical 10}}
=======
                           :handler    (fn [])}])]
      [view st/actions-wrapper
       [view st/actions-separator]
       [view st/actions-view
>>>>>>> 42503f14
        (for [action actions]
          ^{:key action} [action-view action])]])))

(defn actions-view []
  [overlay {:on-click-outside #(dispatch [:set-show-actions false])}
   [actions-list-view]])

(defn toolbar []
  (let [{:keys [group-chat name contacts]}
        (subscribe [:chat-properties [:group-chat :name :contacts]])
        show-actions (subscribe [:show-actions])]
    (fn []
      [view st/toolbar-view
       (when (not @show-actions)
         [touchable-highlight {:on-press #(dispatch [:navigate-back])}
          [view st/icon-view
           [icon :back st/back-icon]]])
       [view (st/chat-name-view @show-actions)
        [text {:style st/chat-name-text}
         (or @name "Chat name")]
        (if @group-chat
          [view {:flexDirection :row}
           [icon :group st/group-icon]
           [text {:style st/members}
            (let [cnt (count @contacts)]
              (str cnt
                   (if (< 1 cnt)
                     " members"
                     " member")
                   ", " cnt " active"))]]
          [text {:style st/last-activity} "Active a minute ago"])]
       (if @show-actions
         [touchable-highlight
          {:on-press #(dispatch [:set-show-actions false])}
          [view st/icon-view
           [icon :up st/up-icon]]]
         [touchable-highlight
          {:on-press #(dispatch [:set-show-actions true])}
          [view st/icon-view
           [chat-photo {}]
           [contact-online {:online true}]]])])))

(defn messages-view [group-chat]
  (let [messages (subscribe [:chat :messages])
        contacts (subscribe [:chat :contacts])]
    (fn [group-chat]
      (let [contacts' (contacts-by-identity @contacts)]
        [list-view {:renderRow             (message-row contacts' group-chat)
                    :renderScrollComponent #(invertible-scroll-view (js->clj %))
                    :onEndReached          #(dispatch [:load-more-messages])
                    :dataSource            (to-datasource2 @messages)}]))))

(defn chat []
  (let [is-active         (subscribe [:chat :is-active])
        group-chat        (subscribe [:chat :group-chat])
        show-actions-atom (subscribe [:show-actions])]
    (fn []
      [view st/chat-view
       [toolbar]
       [messages-view @group-chat]
       (when @group-chat [typing-all])
       (when is-active [chat-message-new])
       (when @show-actions-atom [actions-view])])))<|MERGE_RESOLUTION|>--- conflicted
+++ resolved
@@ -123,29 +123,15 @@
                            :icon       :settings
                            :icon-style {:width  20
                                         :height 13}
-<<<<<<< HEAD
                            :handler    (fn [])}]
                          [{:title      "Profile"
                            :icon       "icon_menu_group"
                            :icon-style {:width  25
                                         :height 19}
                            :handler    #(dispatch [:show-profile @chat-id])}])]
-      [view {:style {:backgroundColor toolbar-background1
-                     :elevation       2
-                     :position        :absolute
-                     :top             56
-                     :left            0
-                     :right           0}}
-       [view {:style {:marginLeft      16
-                      :height          1.5
-                      :backgroundColor separator-color}}]
-       [view {:style {:marginVertical 10}}
-=======
-                           :handler    (fn [])}])]
       [view st/actions-wrapper
        [view st/actions-separator]
        [view st/actions-view
->>>>>>> 42503f14
         (for [action actions]
           ^{:key action} [action-view action])]])))
 
