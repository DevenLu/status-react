(ns syng-im.components.chat.new-participants
  (:require [re-frame.core :refer [subscribe dispatch]]
            [syng-im.resources :as res]
            [syng-im.components.react :refer [view]]
            [syng-im.components.realm :refer [list-view]]
            [syng-im.components.toolbar :refer [toolbar]]
            [syng-im.utils.listview :refer [to-realm-datasource]]
            [syng-im.components.chats.new-participant-contact
             :refer [new-participant-contact]]
            [reagent.core :as r]
            [syng-im.components.chat.chat-message-styles :as st]))

(defn new-participants-toolbar [navigator]
  [toolbar
   {:navigator navigator
    :title     "Add Participants"
    :action    {:image   {:source res/v  ;; {:uri "icon_search"}
                          :style  st/new-participant-image}
                :handler #(dispatch [:add-new-participants navigator])}}])

(defn new-participants-row [navigator]
  (fn [row _ _]
    (r/as-element
      [new-participant-contact (js->clj row :keywordize-keys true) navigator])))

(defn new-participants [{:keys [navigator]}]
  (let [contacts (subscribe [:all-new-contacts])]
    (fn []
      (let [contacts-ds (to-realm-datasource @contacts)]
        [view st/participants-container
         [new-participants-toolbar navigator]
         [list-view {:dataSource contacts-ds
<<<<<<< HEAD
                     :renderRow  (new-participants-row navigator)
                     :style      st/participants-list}]]))))
=======
                     :enableEmptySections true
                     :renderRow  (fn [row section-id row-id]
                                   (r/as-element [new-participant-contact (js->clj row :keywordize-keys true) navigator]))
                     :style      {:backgroundColor "white"}}]]))))
>>>>>>> 853a6a41
<|MERGE_RESOLUTION|>--- conflicted
+++ resolved
@@ -30,12 +30,6 @@
         [view st/participants-container
          [new-participants-toolbar navigator]
          [list-view {:dataSource contacts-ds
-<<<<<<< HEAD
+                     :enableEmptySections true
                      :renderRow  (new-participants-row navigator)
-                     :style      st/participants-list}]]))))
-=======
-                     :enableEmptySections true
-                     :renderRow  (fn [row section-id row-id]
-                                   (r/as-element [new-participant-contact (js->clj row :keywordize-keys true) navigator]))
-                     :style      {:backgroundColor "white"}}]]))))
->>>>>>> 853a6a41
+                     :style      st/participants-list}]]))))