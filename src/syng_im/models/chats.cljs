--- conflicted
+++ resolved
@@ -1,24 +1,14 @@
 (ns syng-im.models.chats
-<<<<<<< HEAD
-  (:require [syng-im.persistence.realm :as r]
+  (:require [clojure.set :refer [difference]]
+            [syng-im.persistence.realm :as r]
             [syng-im.utils.random :as random :refer [timestamp]]
             [clojure.string :refer [join blank?]]
             [syng-im.db :as db]
             [syng-im.utils.logging :as log]
-            [syng-im.constants :refer [group-chat-colors
-                                       content-type-status]]
+            [syng-im.constants :refer [content-type-status]]
             [syng-im.models.messages :refer [save-message]]
-            [syng-im.persistence.realm-queries :refer [include-query]]))
-=======
-  (:require [clojure.set :refer [difference]]
-            [syng-im.persistence.realm :as r]
-            [syng-im.utils.random :refer [timestamp]]
-            [clojure.string :refer [join blank?]]
-            [syng-im.db :as db]
-            [syng-im.utils.logging :as log]
             [syng-im.persistence.realm-queries :refer [include-query]]
             [syng-im.models.chat :refer [signal-chat-updated]]))
->>>>>>> ea34c72c
 
 (defn signal-chats-updated [db]
   (update-in db db/updated-chats-signal-path (fn [current]
@@ -44,7 +34,9 @@
   (or (chat-name-from-contacts identities)
       chat-id))
 
-<<<<<<< HEAD
+(defn chat-exists? [chat-id]
+  (r/exists? :chats :chat-id chat-id))
+
 (defn add-status-message [chat-id]
   ;; TODO Get real status
   (save-message chat-id
@@ -56,10 +48,6 @@
                                     "in the US presidential election")
                  :content-type content-type-status
                  :outgoing     false}))
-=======
-(defn chat-exists? [chat-id]
-  (r/exists? :chats :chat-id chat-id))
->>>>>>> ea34c72c
 
 (defn create-chat
   ([db chat-id identities group-chat?]
@@ -72,11 +60,8 @@
            _         (log/debug "creating chat" chat-name)]
        (r/write
          (fn []
-<<<<<<< HEAD
-           (let [contacts (mapv (fn [ident {:keys [background text]}]
-                                  {:identity         ident
-                                   :background-color background
-                                   :text-color       text}) identities group-chat-colors)]
+           (let [contacts (mapv (fn [ident]
+                                  {:identity ident}) identities)]
              (r/create :chats {:chat-id     chat-id
                                :is-active   true
                                :name        chat-name
@@ -85,16 +70,6 @@
                                :contacts    contacts
                                :last-msg-id ""}))))
        (add-status-message chat-id)
-=======
-           (let [contacts (mapv (fn [ident]
-                                  {:identity ident}) identities)]
-             (r/create :chats {:chat-id    chat-id
-                               :is-active  true
-                               :name       chat-name
-                               :group-chat group-chat?
-                               :timestamp  (timestamp)
-                               :contacts   contacts}))))
->>>>>>> ea34c72c
        (signal-chats-updated db)))))
 
 (defn chat-contacts [chat-id]
