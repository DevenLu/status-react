(ns syng-im.models.chats
  (:require [clojure.set :refer [difference]]
            [re-frame.core :refer [dispatch]]
            [syng-im.persistence.realm :as r]
            [syng-im.utils.random :as random :refer [timestamp]]
            [clojure.string :refer [join blank?]]
            [syng-im.utils.logging :as log]
            [syng-im.constants :refer [content-type-status]]
            [syng-im.models.messages :refer [save-message]]
<<<<<<< HEAD
            [syng-im.persistence.realm-queries :refer [include-query]]
            [syng-im.models.chat :refer [current-chat-id
                                         current-chat
                                         signal-chat-updated]]))

(defn signal-chats-updated [db]
  (update-in db db/updated-chats-signal-path (fn [current]
                                               (if current
                                                 (inc current)
                                                 0))))

(defn chats-updated? [db]
  (get-in db db/updated-chats-signal-path))
=======
            [syng-im.persistence.realm-queries :refer [include-query]]))
>>>>>>> e25eb65a

(defn chat-name-from-contacts [identities]
  (let [chat-name (->> identities
                       (map (fn [identity]
                              (-> (r/get-by-field :contacts :whisper-identity identity)
                                  (r/single-cljs)
                                  :name)))
                       (filter identity)
                       (join ","))]
    (when-not (blank? chat-name)
      chat-name)))

(defn get-chat-name [chat-id identities]
  (or (chat-name-from-contacts identities)
      chat-id))

(defn chat-exists? [chat-id]
  (r/exists? :chats :chat-id chat-id))

(defn add-status-message [chat-id]
  ;; TODO Get real status
  (save-message chat-id
                {:from         "Status"
                 :to           nil
                 :msg-id       (random/id)
                 :content      (str "The brash businessman’s braggadocio "
                                    "and public exchange with candidates "
                                    "in the US presidential election")
                 :content-type content-type-status
                 :outgoing     false}))

(defn create-chat
  ([{:keys [last-msg-id] :as chat}]
   (let [chat (assoc chat :last-msg-id (or last-msg-id ""))]
     (r/write #(r/create :chats chat))))
  ([db chat-id identities group-chat? chat-name]
   (if (chat-exists? chat-id)
     db
     (let [chat-name (or chat-name
                         (get-chat-name chat-id identities))
           _         (log/debug "creating chat" chat-name)]
       (r/write
         (fn []
           (let [contacts (mapv (fn [ident]
                                  {:identity ident}) identities)]
             (r/create :chats {:chat-id     chat-id
                               :is-active   true
                               :name        chat-name
                               :group-chat  group-chat?
                               :timestamp   (timestamp)
                               :contacts    contacts
                               :last-msg-id ""}))))
       (add-status-message chat-id)
       db))))

(defn set-group-chat-name [db name]
  (let [chat-id (current-chat-id db)]
    (r/write (fn []
               (-> (r/get-by-field :chats :chat-id chat-id)
                   (r/single)
                   (aset "name" name))))
    (assoc-in db (db/chat-name-path chat-id) name)))

(defn set-chat-color [db color]
  (let [chat-id (current-chat-id db)]
    (r/write (fn []
               (-> (r/get-by-field :chats :chat-id chat-id)
                   (r/single)
                   (aset "color" color))))
    (assoc-in db (db/chat-color-path chat-id) color)))

(defn chat-contacts [chat-id]
  (-> (r/get-by-field :chats :chat-id chat-id)
      (r/single)
      (aget "contacts")))

(defn re-join-group-chat [db group-id identities group-name]
  (r/write
    (fn []
      (let [new-identities    (set identities)
            only-old-contacts (->> (chat-contacts group-id)
                                   (r/cljs-list)
                                   (remove (fn [{:keys [identity]}]
                                             (new-identities identity))))
            contacts          (->> new-identities
                                   (mapv (fn [ident]
                                           {:identity ident}))
                                   (concat only-old-contacts))]
        (r/create :chats {:chat-id   group-id
                          :is-active true
                          :name      group-name
                          :contacts  contacts} true))))
  db)

(defn normalize-contacts
  [chats]
  (map #(update % :contacts vals) chats))

(defn chats-list []
  (-> (r/get-all :chats)
      (r/sorted :timestamp :desc)
      r/collection->map
      normalize-contacts))

(defn chat-by-id [chat-id]
  (-> (r/get-by-field :chats :chat-id chat-id)
      (r/single-cljs)
      (r/list-to-array :contacts)))

(defn chat-by-id2 [chat-id]
  (-> (r/get-by-field :chats :chat-id chat-id)
      r/collection->map
      first))

(defn chat-add-participants [chat-id identities]
  (r/write
    (fn []
      (let [contacts (chat-contacts chat-id)]
        (doseq [contact-identity identities]
          (if-let [contact-exists (.find contacts (fn [object index collection]
                                                    (= contact-identity (aget object "identity"))))]
            (aset contact-exists "is-in-chat" true)
            (.push contacts (clj->js {:identity contact-identity})))))))
  ;; TODO temp. Update chat in db atom
  (dispatch [:initialize-chats]))

;; TODO deprecated? (is there need to remove multiple member at once?)
(defn chat-remove-participants [chat-id identities]
  (r/write
    (fn []
      (let [query (include-query :identity identities)
            chat  (r/single (r/get-by-field :chats :chat-id chat-id))]
        (-> (aget chat "contacts")
            (r/filtered query)
            (.forEach (fn [object _ _]
                        (aset object "is-in-chat" false))))))))

(defn chat-remove-member [db identity]
  (let [chat (current-chat db)]
    (r/write
     (fn []
       (r/create :chats
                 (update chat :contacts
                         (fn [members]
                           (filter #(not= (:identity %) identity) members)))
                 true)))
    ;; TODO temp. Update chat in db atom
    (dispatch [:initialize-chats])
    db))

(defn active-group-chats []
  (let [results (r/filtered (r/get-all :chats)
                            "group-chat = true && is-active = true")]
    (js->clj (.map results (fn [object _ _]
                             (aget object "chat-id"))))))


(defn set-chat-active [chat-id active?]
  (r/write (fn []
             (-> (r/get-by-field :chats :chat-id chat-id)
                 (r/single)
                 (aset "is-active" active?)))))

(defn delete-chat [chat-id]
  (r/write
   (fn []
     (-> (r/get-by-field :chats :chat-id chat-id)
         (r/single)
         (r/delete))))
  ;; TODO temp. Update chat in db atom
  (dispatch [:initialize-chats]))<|MERGE_RESOLUTION|>--- conflicted
+++ resolved
@@ -7,23 +7,10 @@
             [syng-im.utils.logging :as log]
             [syng-im.constants :refer [content-type-status]]
             [syng-im.models.messages :refer [save-message]]
-<<<<<<< HEAD
             [syng-im.persistence.realm-queries :refer [include-query]]
             [syng-im.models.chat :refer [current-chat-id
                                          current-chat
                                          signal-chat-updated]]))
-
-(defn signal-chats-updated [db]
-  (update-in db db/updated-chats-signal-path (fn [current]
-                                               (if current
-                                                 (inc current)
-                                                 0))))
-
-(defn chats-updated? [db]
-  (get-in db db/updated-chats-signal-path))
-=======
-            [syng-im.persistence.realm-queries :refer [include-query]]))
->>>>>>> e25eb65a
 
 (defn chat-name-from-contacts [identities]
   (let [chat-name (->> identities
