--- conflicted
+++ resolved
@@ -37,37 +37,14 @@
   (let [signed-up (subscribe [:signed-up])
         view-id (subscribe [:view-id])]
     (fn []
-<<<<<<< HEAD
-      (let [signed-up @signed-up-atom]
-        [navigator {:initial-route (clj->js {:view-id
-                                             :chat-list
-                                             ;:chat
-                                             })
-                    :render-scene  (fn [route nav]
-                                     (log/debug "route" route)
-                                     (when true ;; nav/*nav-render*
-                                       (if signed-up
-                                         (let [{:keys [view-id]} (js->clj route :keywordize-keys true)
-                                               view-id (keyword view-id)]
-                                           (init-back-button-handler! nav)
-                                           (case view-id
-                                             :add-participants (r/as-element [new-participants {:navigator nav}])
-                                             :remove-participants (r/as-element [remove-participants {:navigator nav}])
-                                             :chat-list (r/as-element [chats-list {:navigator nav}])
-                                             :new-group (r/as-element [new-group {:navigator nav}])
-                                             :contact-list (r/as-element [contact-list {:navigator nav}])
-                                             :chat (r/as-element [chat {:navigator nav}])
-                                             :profile (r/as-element [profile {:navigator nav}])))
-                                         (r/as-element [chat {:navigator nav}]))))}]))))
-=======
       (case (if @signed-up @view-id :chat)
         :add-participants [new-participants]
         :remove-participants [remove-participants]
         :chat-list [chats-list]
         :new-group [new-group]
         :contact-list [contact-list]
-        :chat [chat]))))
->>>>>>> 006792d0
+        :chat [chat]
+        :profile [profile]))))
 
 (defn init []
   (dispatch-sync [:initialize-db])
