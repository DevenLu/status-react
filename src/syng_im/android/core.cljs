(ns syng-im.android.core
  (:require-macros
    [natal-shell.back-android :refer [add-event-listener remove-event-listener]])
  (:require [reagent.core :as r :refer [atom]]
            [cljs.core :as cljs]
            [re-frame.core :refer [subscribe dispatch dispatch-sync]]
            [syng-im.handlers]
            [syng-im.subs]
            [syng-im.components.react :refer [navigator app-registry]]
            [syng-im.components.contact-list.contact-list :refer [contact-list]]
            [syng-im.components.discovery.discovery :refer [discovery]]
            [syng-im.components.discovery.discovery-tag :refer [discovery-tag]]
            [syng-im.components.chat :refer [chat]]
            [syng-im.components.chats.chats-list :refer [chats-list]]
            [syng-im.components.chats.new-group :refer [new-group]]
            [syng-im.components.chat.new-participants :refer [new-participants]]
            [syng-im.components.chat.remove-participants :refer [remove-participants]]
            [syng-im.utils.logging :as log]
            [syng-im.utils.utils :refer [toast]]
            [syng-im.navigation :as nav]
            [syng-im.utils.encryption]))

(def back-button-handler (cljs/atom {:nav     nil
                                     :handler nil}))

(defn init-back-button-handler! []
  (let [new-listener (fn []
                       ;; todo: it might be better always return false from
                       ;; this listener and handle application's closing
                       ;; in handlers
                       (let [stack (subscribe [:navigation-stack])]
                         (when (< 1 (count stack))
                           (dispatch [:navigate-back])
                           true)))]
    (add-event-listener "hardwareBackPress" new-listener)))

(defn app-root []
  (let [signed-up (subscribe [:signed-up])
        view-id (subscribe [:view-id])]
    (fn []
<<<<<<< HEAD
      (let [signed-up @signed-up-atom]
        [navigator {:initial-route (clj->js {:view-id
                                             :discovery
                                             ;;:chat-list
                                             ;:chat
                                             })
                    :render-scene  (fn [route nav]
                                     (log/debug "route" route)
                                     (when true ;; nav/*nav-render*
                                       (if signed-up
                                         (let [{:keys [view-id]} (js->clj route :keywordize-keys true)
                                               view-id (keyword view-id)]
                                           (init-back-button-handler! nav)
                                           (case view-id
                                             :discovery (r/as-element [discovery {:navigator nav}])
                                             :discovery-tag (r/as-element [discovery-tag {:navigator nav}])
                                             :add-participants (r/as-element [new-participants {:navigator nav}])
                                             :remove-participants (r/as-element [remove-participants {:navigator nav}])
                                             :chat-list (r/as-element [chats-list {:navigator nav}])
                                             :new-group (r/as-element [new-group {:navigator nav}])
                                             :contact-list (r/as-element [contact-list {:navigator nav}])
                                             :chat (r/as-element [chat {:navigator nav}])
                                             (log/error "No matching route: " route nav)))
                                         (r/as-element [chat {:navigator nav}]))))}]))))
=======
      (case (if @signed-up @view-id :chat)
        :add-participants [new-participants]
        :remove-participants [remove-participants]
        :chat-list [chats-list]
        :new-group [new-group]
        :contact-list [contact-list]
        :chat [chat]))))
>>>>>>> 006792d0

(defn init []
  (dispatch-sync [:initialize-db])
  (dispatch [:initialize-crypt])
  (dispatch [:initialize-chats])
  (dispatch [:initialize-protocol])
  (dispatch [:load-user-phone-number])
  (dispatch [:load-syng-contacts])
  ;; load commands from remote server (todo: uncomment)
  ;; (dispatch [:load-commands])
  (dispatch [:init-console-chat])
  (dispatch [:init-chat])
  (init-back-button-handler!)
  (.registerComponent app-registry "SyngIm" #(r/reactify-component app-root)))<|MERGE_RESOLUTION|>--- conflicted
+++ resolved
@@ -38,40 +38,15 @@
   (let [signed-up (subscribe [:signed-up])
         view-id (subscribe [:view-id])]
     (fn []
-<<<<<<< HEAD
-      (let [signed-up @signed-up-atom]
-        [navigator {:initial-route (clj->js {:view-id
-                                             :discovery
-                                             ;;:chat-list
-                                             ;:chat
-                                             })
-                    :render-scene  (fn [route nav]
-                                     (log/debug "route" route)
-                                     (when true ;; nav/*nav-render*
-                                       (if signed-up
-                                         (let [{:keys [view-id]} (js->clj route :keywordize-keys true)
-                                               view-id (keyword view-id)]
-                                           (init-back-button-handler! nav)
-                                           (case view-id
-                                             :discovery (r/as-element [discovery {:navigator nav}])
-                                             :discovery-tag (r/as-element [discovery-tag {:navigator nav}])
-                                             :add-participants (r/as-element [new-participants {:navigator nav}])
-                                             :remove-participants (r/as-element [remove-participants {:navigator nav}])
-                                             :chat-list (r/as-element [chats-list {:navigator nav}])
-                                             :new-group (r/as-element [new-group {:navigator nav}])
-                                             :contact-list (r/as-element [contact-list {:navigator nav}])
-                                             :chat (r/as-element [chat {:navigator nav}])
-                                             (log/error "No matching route: " route nav)))
-                                         (r/as-element [chat {:navigator nav}]))))}]))))
-=======
       (case (if @signed-up @view-id :chat)
+        :discovery [discovery]
+        :discovery-tag [discovery-tag]
         :add-participants [new-participants]
         :remove-participants [remove-participants]
         :chat-list [chats-list]
         :new-group [new-group]
         :contact-list [contact-list]
         :chat [chat]))))
->>>>>>> 006792d0
 
 (defn init []
   (dispatch-sync [:initialize-db])
