(ns syng-im.android.core
  (:require-macros
    [natal-shell.back-android :refer [add-event-listener remove-event-listener]])
  (:require [reagent.core :as r :refer [atom]]
            [cljs.core :as cljs]
            [re-frame.core :refer [subscribe dispatch dispatch-sync]]
            [syng-im.handlers]
            [syng-im.subs]
            [syng-im.components.react :refer [navigator app-registry]]
            [syng-im.components.contact-list.contact-list :refer [contact-list]]
            [syng-im.components.discovery.discovery :refer [discovery]]
            [syng-im.components.discovery.discovery-tag :refer [discovery-tag]]
            [syng-im.components.chat :refer [chat]]
            [syng-im.components.chats.chats-list :refer [chats-list]]
            [syng-im.components.chats.new-group :refer [new-group]]
            [syng-im.components.chat.new-participants :refer [new-participants]]
            [syng-im.components.chat.remove-participants :refer [remove-participants]]
            [syng-im.utils.logging :as log]
            [syng-im.utils.utils :refer [toast]]
            [syng-im.navigation :as nav]
            [syng-im.utils.encryption]))

(def back-button-handler (cljs/atom {:nav     nil
                                     :handler nil}))

(defn init-back-button-handler! [nav]
  (let [handler @back-button-handler]
    (when-not (= nav (:nav handler))
      (remove-event-listener "hardwareBackPress" (:handler handler))
      (let [new-listener (fn []
                           (binding [nav/*nav-render* false]
                             (when (< 1 (.-length (.getCurrentRoutes nav)))
                               (nav/nav-pop nav)
                               true)))]
        (reset! back-button-handler {:nav     nav
                                     :handler new-listener})
        (add-event-listener "hardwareBackPress" new-listener)))))

(defn app-root []
<<<<<<< HEAD
  [navigator {:initial-route (clj->js {:view-id :discovery})
              :render-scene  (fn [route nav]
                               (log/debug "route" route)
                               (when true                   ;; nav/*nav-render*
                                 (let [{:keys [view-id]} (js->clj route :keywordize-keys true)
                                       view-id (keyword view-id)]
                                   (init-back-button-handler! nav)
                                   (case view-id
                                     :discovery (r/as-element [discovery {:navigator nav}])
                                     :discovery-tag (r/as-element [discovery-tag {:navigator nav}])
                                     :add-participants (r/as-element [new-participants {:navigator nav}])
                                     :remove-participants (r/as-element [remove-participants {:navigator nav}])
                                     :chat-list (r/as-element [chats-list {:navigator nav}])
                                     :new-group (r/as-element [new-group {:navigator nav}])
                                     :contact-list (r/as-element [contact-list {:navigator nav}])
                                     :chat (r/as-element [chat {:navigator nav}])
                                     :sign-up (r/as-element [sign-up-view {:navigator nav}])
                                     :sign-up-confirm (r/as-element [sign-up-confirm-view {:navigator nav}])
                                     (log/error "No matching route: " route nav)))))}])
=======
  (let [signed-up-atom (subscribe [:signed-up])]
    (fn []
      (let [signed-up @signed-up-atom]
        [navigator {:initial-route (clj->js {:view-id
                                             :chat-list
                                             ;:chat
                                             })
                    :render-scene  (fn [route nav]
                                     (log/debug "route" route)
                                     (when true ;; nav/*nav-render*
                                       (if signed-up
                                         (let [{:keys [view-id]} (js->clj route :keywordize-keys true)
                                               view-id (keyword view-id)]
                                           (init-back-button-handler! nav)
                                           (case view-id
                                             :add-participants (r/as-element [new-participants {:navigator nav}])
                                             :remove-participants (r/as-element [remove-participants {:navigator nav}])
                                             :chat-list (r/as-element [chats-list {:navigator nav}])
                                             :new-group (r/as-element [new-group {:navigator nav}])
                                             :contact-list (r/as-element [contact-list {:navigator nav}])
                                             :chat (r/as-element [chat {:navigator nav}])))
                                         (r/as-element [chat {:navigator nav}]))))}]))))
>>>>>>> 79f912de

(defn init []
  (dispatch-sync [:initialize-db])
  (dispatch [:initialize-crypt])
  (dispatch [:initialize-protocol])
  (dispatch [:load-user-phone-number])
  (dispatch [:load-syng-contacts])
  ;; load commands from remote server (todo: uncomment)
  ;; (dispatch [:load-commands])
  (dispatch-sync [:init-console-chat])
  (.registerComponent app-registry "SyngIm" #(r/reactify-component app-root)))<|MERGE_RESOLUTION|>--- conflicted
+++ resolved
@@ -37,32 +37,12 @@
         (add-event-listener "hardwareBackPress" new-listener)))))
 
 (defn app-root []
-<<<<<<< HEAD
-  [navigator {:initial-route (clj->js {:view-id :discovery})
-              :render-scene  (fn [route nav]
-                               (log/debug "route" route)
-                               (when true                   ;; nav/*nav-render*
-                                 (let [{:keys [view-id]} (js->clj route :keywordize-keys true)
-                                       view-id (keyword view-id)]
-                                   (init-back-button-handler! nav)
-                                   (case view-id
-                                     :discovery (r/as-element [discovery {:navigator nav}])
-                                     :discovery-tag (r/as-element [discovery-tag {:navigator nav}])
-                                     :add-participants (r/as-element [new-participants {:navigator nav}])
-                                     :remove-participants (r/as-element [remove-participants {:navigator nav}])
-                                     :chat-list (r/as-element [chats-list {:navigator nav}])
-                                     :new-group (r/as-element [new-group {:navigator nav}])
-                                     :contact-list (r/as-element [contact-list {:navigator nav}])
-                                     :chat (r/as-element [chat {:navigator nav}])
-                                     :sign-up (r/as-element [sign-up-view {:navigator nav}])
-                                     :sign-up-confirm (r/as-element [sign-up-confirm-view {:navigator nav}])
-                                     (log/error "No matching route: " route nav)))))}])
-=======
   (let [signed-up-atom (subscribe [:signed-up])]
     (fn []
       (let [signed-up @signed-up-atom]
         [navigator {:initial-route (clj->js {:view-id
-                                             :chat-list
+                                             :discovery
+                                             ;;:chat-list
                                              ;:chat
                                              })
                     :render-scene  (fn [route nav]
@@ -73,14 +53,16 @@
                                                view-id (keyword view-id)]
                                            (init-back-button-handler! nav)
                                            (case view-id
+                                             :discovery (r/as-element [discovery {:navigator nav}])
+                                             :discovery-tag (r/as-element [discovery-tag {:navigator nav}])
                                              :add-participants (r/as-element [new-participants {:navigator nav}])
                                              :remove-participants (r/as-element [remove-participants {:navigator nav}])
                                              :chat-list (r/as-element [chats-list {:navigator nav}])
                                              :new-group (r/as-element [new-group {:navigator nav}])
                                              :contact-list (r/as-element [contact-list {:navigator nav}])
-                                             :chat (r/as-element [chat {:navigator nav}])))
+                                             :chat (r/as-element [chat {:navigator nav}])
+                                             (log/error "No matching route: " route nav)))
                                          (r/as-element [chat {:navigator nav}]))))}]))))
->>>>>>> 79f912de
 
 (defn init []
   (dispatch-sync [:initialize-db])
