--- conflicted
+++ resolved
@@ -11,13 +11,8 @@
             [reagent.core :as r]))
 
 (defn plain-message-input-view []
-<<<<<<< HEAD
-  (let [text    (r/atom "")
-        chat-id (subscribe [:get-current-chat-id])]
-=======
-  (let [text (r/atom "!")
+  (let [text (r/atom "")
         chat (subscribe [:get-current-chat])]
->>>>>>> 67331fa7
     (dispatch [:generate-suggestions @text])
     (fn []
       [view {:style {:flexDirection "column"}}
