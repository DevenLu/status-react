(ns syng-im.db
  (:require [schema.core :as s :include-macros true]))

;; schema of app-db
(def schema {:greeting s/Str})

;; initial state of app-db
<<<<<<< HEAD
(def app-db {:greeting "Hello Clojure in iOS and Android!"
             :identity-password "replace-me-with-user-entered-password"
             :contacts []})
=======
(def app-db {:greeting          "Hello Clojure in iOS and Android!"
             :identity-password "replace-me-with-user-entered-password"
             :chat              {:current-chat-id "0x0479a5ed1f38cadfad1db6cd56c4b659b0ebe052bbe9efa950f6660058519fa4ca6be2dda66afa80de96ab00eb97a2605d5267a1e8f4c2a166ab551f6826608cdd"}
             :chats             {}})
>>>>>>> ab11da3c


(def protocol-initialized-path [:protocol-initialized])
(def identity-password-path [:identity-password])
(def current-chat-id-path [:chat :current-chat-id])
(defn latest-msg-id-path [chat-id]
  [:chats chat-id :arrived-message-id])<|MERGE_RESOLUTION|>--- conflicted
+++ resolved
@@ -5,16 +5,11 @@
 (def schema {:greeting s/Str})
 
 ;; initial state of app-db
-<<<<<<< HEAD
-(def app-db {:greeting "Hello Clojure in iOS and Android!"
-             :identity-password "replace-me-with-user-entered-password"
-             :contacts []})
-=======
 (def app-db {:greeting          "Hello Clojure in iOS and Android!"
              :identity-password "replace-me-with-user-entered-password"
+             :contacts []
              :chat              {:current-chat-id "0x0479a5ed1f38cadfad1db6cd56c4b659b0ebe052bbe9efa950f6660058519fa4ca6be2dda66afa80de96ab00eb97a2605d5267a1e8f4c2a166ab551f6826608cdd"}
              :chats             {}})
->>>>>>> ab11da3c
 
 
 (def protocol-initialized-path [:protocol-initialized])
